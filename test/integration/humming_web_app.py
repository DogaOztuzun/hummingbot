#!/usr/bin/env python

import asyncio
from aiohttp import web, ClientSession
import logging
import random
from typing import Optional
import unittest.mock
from yarl import URL
from collections import namedtuple
import requests
from threading import Thread
import json

StockResponse = namedtuple("StockResponse", "method host path params is_json response")


def get_open_port() -> int:
    """
    Get the open port number
    :return: Get the opened port number
    """
    import socket
    s = socket.socket(socket.AF_INET, socket.SOCK_STREAM)
    s.bind(("", 0))
    s.listen(1)
    port = s.getsockname()[1]
    s.close()
    return port


class HummingWebApp:
    """
    A Class to represent the Humming Web App
    '''
    Attributes
    ----------
    __instance : Humming Web App instance
    _ev_loop : event loops run asynchronous task
    _impl : web applicaiton
    _runner : web runner
    _started : if started indicator
    _stock_responses : stocked web response
    host : host

    Methods
    -------
    get_instance()
    _handler(self, request: web.Request)
    send_ws_msg(self, ws_path, message)
    send_ws_json(self, ws_path, data)
    update_response(self, method, host, path, data, params=None, is_json=True)
    add_host_to_mock(self, host, ignored_paths=[])
    reroute_local(url)
    reroute_request(self, method, url, **kwargs)
    """
    TEST_RESPONSE = f"hello {str(random.randint(0, 10000000))}"
    __instance = None
    _hosts_to_mock = {}
    host = "127.0.0.1"
    _port: Optional[int] = None

    @staticmethod
    def get_instance():
        """
        Initiate a Humming Web App instance
        :return: An instance of Humming Web App
        """
        if HummingWebApp.__instance is None:
            HummingWebApp()
        return HummingWebApp.__instance

    def __init__(self):
        """
        Constructs all the necessary attributes for the Humming Web object
        """
        if HummingWebApp.__instance is not None:
            raise Exception("This class is a singleton!")
        else:
            HummingWebApp.__instance = self
        self._ev_loop: None
        self._impl: Optional[web.Application] = None
        self._runner: Optional[web.AppRunner] = None
        self._started: bool = False
        self._stock_responses = []
        self.host = "127.0.0.1"

    async def _handler(self, request: web.Request):
        """
        Handle the passed in the web request, and return the response based on request query or post
        :param request: web request
        :return: response in json format, or string, or response itself
        """
<<<<<<< HEAD
        method, req_path = request.method, request.raw_path
=======
        # Add a little sleep to simulate real API requests and also to make sure events are triggers before wait_for
        # await asyncio.sleep(0.01)
        method, req_path = request.method, request.path
>>>>>>> 441dbece
        req_path = req_path[1:]
        host = req_path[0:req_path.find("/")]
        path = req_path[req_path.find("/"):]
        resps = [x for x in self._stock_responses if x.method == method and x.host == host and x.path == path]
        if len(resps) > 1:
            params = dict(request.query)
            params.update(dict(await request.post()))
            resps = [x for x in resps if x.params is not None and all(k in params and str(v) == params[k]
                                                                      for k, v in x.params.items())]
        if not resps:
            raise web.HTTPNotFound(text=f"No Match found for {host}{path} {method}")
        is_json, response = resps[0].is_json, resps[0].response
        if is_json:
            return web.json_response(data=response)
        elif type(response) == str:
            return web.Response(text=response)
        else:
            return response

    async def send_ws_msg(self, ws_path, message):
        """
        Send out the web socket message
        :param ws_path: web socket path
               message: the web socket message to be sent out
        """
        ws = [ws for path, ws in self._ws_response.items() if ws_path in path][0]
        await ws.send_str(message)

    async def send_ws_json(self, ws_path, data):
        """
        Send out json data by web socket
        :param ws_path: web socket path
               message: the json data to be sent out
        """
        ws = [ws for path, ws in self._ws_response.items() if ws_path in path][0]
        await ws.send_json(data=data)

    # To add or update data which will later be responded to a request according to its method, host and path
    def update_response(self, method, host, path, data, params=None, is_json=True):
        """
        Add or update data which will later be responded to a request according to its method, host and path
        :param method: request method
               host: request host
               path: request path
               data: data to respond
               params=None: request parameters
               is_json=True: if it's in Json format
        """
        method = method.upper()
        resp_data = [x for x in self._stock_responses if x.method == method and x.host == host and x.path == path
                     and x.params == params]
        if resp_data:
            self._stock_responses.remove(resp_data[0])
        self._stock_responses.append(StockResponse(method, host, path, params, is_json, data))

    def add_host_to_mock(self, host, ignored_paths=[]):
        """
        Add the request host to the mock
        :param host: request host
               ignored_paths=[]: the paths for the mock
        """
        HummingWebApp._hosts_to_mock[host] = ignored_paths

    # reroute a url if it is one of the hosts we handle.
    @staticmethod
    def reroute_local(url):
        """
         reroute a url if it is one of the hosts we handle
        :param url: the original url
        :return: the rerouted url
        """
        a_url = URL(url)

        if a_url.host in HummingWebApp._hosts_to_mock and not any(x in a_url.path for x in
                                                                  HummingWebApp._hosts_to_mock[a_url.host]):
            host_path = f"/{a_url.host}{a_url.path}"
            query = a_url.query
            a_url = a_url.with_scheme("http").with_host(HummingWebApp.host).with_port(HummingWebApp._port)\
                .with_path(host_path).with_query(query)
        return a_url

    orig_session_request = requests.Session.request

    # self here is not an instance of HummingWebApp, it is for mocking Session.request
    @staticmethod
    def reroute_request(self, method, url, **kwargs):
        """
         reroute the request from the rerouted url
        :param method: request method
               url: the rerouted url
        :return: the rerouted request
        """
        a_url = HummingWebApp.reroute_local(url)
        return HummingWebApp.orig_session_request(self, method, str(a_url), **kwargs)

    @property
    def started(self) -> bool:
        """
         Check if started
        :return: the started indicator
        """
        return self._started

    @property
    def port(self) -> Optional[int]:
        """
         Get the port
        :return: the port
        """
        return type(self)._port

    async def _start(self):
        """
         Start the Humming Wep App instance
        """
        try:
            HummingWebApp._port = get_open_port()
            self._impl: Optional[web.Application] = web.Application()
            self._impl.add_routes([web.route("*", '/{tail:.*}', self._handler)])
            self._runner = web.AppRunner(self._impl)
            await self._runner.setup()
            site = web.TCPSite(self._runner, host=HummingWebApp.host, port=HummingWebApp._port)
            await site.start()
            self._started = True
        except Exception:
            logging.error("oops!", exc_info=True)

    def _wait_til_started(self):
        """
        Check if the instance started
        :return: if the instance started
        """
        future = asyncio.run_coroutine_threadsafe(self.wait_til_started(), self._ev_loop)
        return future.result()

    async def wait_til_started(self):
        """
         Wait until the instance started
        """
        while not self._started:
            await asyncio.sleep(0.1)

    async def _stop(self):
        """
         Stop the instance
        """
        if self._runner is None:
            return
        await self._runner.cleanup()
        self._runner = None
        self._impl = None
        self._port = None
        self._started = False
        self._ev_loop.stop()

    def _start_web_app(self):
        """
         Start the Humming Web App
        """
        self._ev_loop = asyncio.new_event_loop()
        asyncio.set_event_loop(self._ev_loop)
        self._ev_loop.run_until_complete(self._start())
        self._ev_loop.run_forever()

    def start(self):
        """
         Start the Humming Web App in a thread-safe way
        """
        if self.started:
            self.stop()
        thread = Thread(target=self._start_web_app)
        thread.daemon = True
        thread.start()

    def stop(self):
        """
         Stop the Humming Web App
        """
        asyncio.run_coroutine_threadsafe(self._stop(), self._ev_loop)


class HummingWebAppTest(unittest.TestCase):
    @classmethod
    def setUpClass(cls) -> None:
        cls.ev_loop: asyncio.AbstractEventLoop = asyncio.get_event_loop()
        cls.web_app: HummingWebApp = HummingWebApp.get_instance()
        cls.host = "www.google.com"
        cls.web_app.add_host_to_mock(cls.host)
        cls.web_app.update_response("get", cls.host, "/", data=cls.web_app.TEST_RESPONSE, is_json=False)
        cls.web_app.start()
        cls.ev_loop.run_until_complete(cls.web_app.wait_til_started())
        cls._patcher = unittest.mock.patch("aiohttp.client.URL")
        cls._url_mock = cls._patcher.start()
        cls._url_mock.side_effect = HummingWebApp.reroute_local

        cls._req_patcher = unittest.mock.patch.object(requests.Session, "request", autospec=True)
        cls._req_url_mock = cls._req_patcher.start()
        cls._req_url_mock.side_effect = HummingWebApp.reroute_request

    @classmethod
    def tearDownClass(cls) -> None:
        cls.web_app.stop()
        cls._patcher.stop()
        cls._req_patcher.stop()

    async def _test_web_app_response(self):
        async with ClientSession() as client:
            async with client.get("http://www.google.com/") as resp:
                text: str = await resp.text()
                print(text)
                self.assertEqual(self.web_app.TEST_RESPONSE, text)

    def test_web_app_response(self):
        self.ev_loop.run_until_complete(self._test_web_app_response())

    def test_get_request_response(self):
        r = requests.get("http://www.google.com/")
        self.assertEqual(self.web_app.TEST_RESPONSE, r.text)

    def test_update_response(self):
        self.web_app.update_response('get', 'www.google.com', '/', {"a": 1, "b": 2})
        r = requests.get("http://www.google.com/")
        r_json = json.loads(r.text)
        self.assertEqual(r_json["a"], 1)

        self.web_app.update_response('post', 'www.google.com', '/', "default")
        self.web_app.update_response('post', 'www.google.com', '/', {"a": 1, "b": 2}, params={"para_a": '11'})
        r = requests.post("http://www.google.com/", data={"para_a": 11, "para_b": 22})
        r_json = json.loads(r.text)
        self.assertEqual(r_json["a"], 1)

    def test_query_string(self):
        self.web_app.update_response('get', 'www.google.com', '/', "default")
        self.web_app.update_response('get', 'www.google.com', '/', {"a": 1}, params={"qs1": "1"})
        r = requests.get("http://www.google.com/?qs1=1")
        r_json = json.loads(r.text)
        self.assertEqual(r_json["a"], 1)


if __name__ == '__main__':
    unittest.main()<|MERGE_RESOLUTION|>--- conflicted
+++ resolved
@@ -91,13 +91,9 @@
         :param request: web request
         :return: response in json format, or string, or response itself
         """
-<<<<<<< HEAD
-        method, req_path = request.method, request.raw_path
-=======
         # Add a little sleep to simulate real API requests and also to make sure events are triggers before wait_for
         # await asyncio.sleep(0.01)
         method, req_path = request.method, request.path
->>>>>>> 441dbece
         req_path = req_path[1:]
         host = req_path[0:req_path.find("/")]
         path = req_path[req_path.find("/"):]
