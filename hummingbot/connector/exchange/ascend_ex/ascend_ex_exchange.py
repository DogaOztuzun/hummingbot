--- conflicted
+++ resolved
@@ -1019,26 +1019,12 @@
                 )
                 self._in_flight_order_tracker.process_trade_update(trade_update)
 
-<<<<<<< HEAD
             order_update = OrderUpdate(
                 exchange_order_id=order_msg.orderId,
                 trading_pair=ascend_ex_utils.convert_to_exchange_trading_pair(order_msg.symbol),
-                update_timestamp=order_msg.lastExecTime,
+                update_timestamp=order_msg.lastExecTime * 1e-3,
                 new_state=order_status,
             )
-=======
-        order_update = OrderUpdate(
-            exchange_order_id=order_msg.orderId,
-            trading_pair=ascend_ex_utils.convert_to_exchange_trading_pair(order_msg.symbol),
-            update_timestamp=order_msg.lastExecTime * 1e-3,
-            new_state=CONSTANTS.ORDER_STATE[order_msg.status],
-            fill_price=Decimal(order_msg.avgPx),
-            executed_amount_base=Decimal(order_msg.cumFilledQty),
-            executed_amount_quote=Decimal(order_msg.avgPx) * Decimal(order_msg.cumFilledQty),
-            fee_asset=order_msg.feeAsset,
-            cumulative_fee_paid=Decimal(order_msg.cumFee),
-        )
->>>>>>> 2f1e2090
 
             self._in_flight_order_tracker.process_order_update(order_update=order_update)
 
