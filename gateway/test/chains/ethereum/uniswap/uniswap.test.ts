jest.useFakeTimers();
import { Uniswap } from '../../../../src/connectors/uniswap/uniswap';
import { patch, unpatch } from '../../../services/patch';
import { UniswapishPriceError } from '../../../../src/services/error-handler';
<<<<<<< HEAD
import { CurrencyAmount, Percent, TradeType, Token } from '@uniswap/sdk-core';
import { Pair, Route } from '@uniswap/v2-sdk';
import { Trade } from '@uniswap/router-sdk';
import { BigNumber, utils } from 'ethers';
import { OverrideConfigs } from '../../../config.util';
import { Ethereum } from '../../../../src/chains/ethereum/ethereum';
=======
import { CurrencyAmount, TradeType, Token, Percent } from '@uniswap/sdk-core';
import { Pair, Route } from '@uniswap/v2-sdk';
import { Trade } from '@uniswap/router-sdk';
import { BigNumber, utils } from 'ethers';
import { Ethereum } from '../../../../src/chains/ethereum/ethereum';
import { OverrideConfigs } from '../../../config.util';
>>>>>>> 75d6a8bd
import { patchEVMNonceManager } from '../../../evm.nonce.mock';

const overrideConfigs = new OverrideConfigs();
let ethereum: Ethereum;
let uniswap: Uniswap;

const WETH = new Token(
  3,
  '0xd0A1E359811322d97991E03f863a0C30C2cF029C',
  18,
  'WETH'
);

const DAI = new Token(
  3,
  '0x4f96fe3b7a6cf9725f59d353f723c1bdb64ca6aa',
  18,
  'DAI'
);

beforeAll(async () => {
  await overrideConfigs.init();
  await overrideConfigs.updateConfigs();

  ethereum = Ethereum.getInstance('kovan');
  patchEVMNonceManager(ethereum.nonceManager);
  await ethereum.init();

  uniswap = Uniswap.getInstance('ethereum', 'kovan');
  await uniswap.init();
});

beforeEach(() => {
  patchEVMNonceManager(ethereum.nonceManager);
});

afterEach(() => {
  unpatch();
});

<<<<<<< HEAD
afterAll(async () => {
  await ethereum.close();
  await overrideConfigs.resetConfigs();
});

=======
>>>>>>> 75d6a8bd
const patchTrade = (key: string, error?: Error) => {
  patch(uniswap.alphaRouter.route, key, () => {
    if (error) return [];
    const WETH_DAI = new Pair(
      CurrencyAmount.fromRawAmount(WETH, '2000000000000000000'),
      CurrencyAmount.fromRawAmount(DAI, '1000000000000000000')
    );
    const DAI_TO_WETH = new Route([WETH_DAI], DAI, WETH);
    return {
      quote: CurrencyAmount.fromRawAmount(DAI, '1000000000000000000'),
      quoteGasAdjusted: CurrencyAmount.fromRawAmount(
        DAI,
        '1000000000000000000'
      ),
      estimatedGasUsed: utils.parseEther('100'),
      estimatedGasUsedQuoteToken: CurrencyAmount.fromRawAmount(
        DAI,
        '1000000000000000000'
      ),
      estimatedGasUsedUSD: CurrencyAmount.fromRawAmount(
        DAI,
        '1000000000000000000'
      ),
      gasPriceWei: utils.parseEther('100'),
      trade: new Trade({
        v2Routes: [
          {
            routev2: DAI_TO_WETH,
            inputAmount: CurrencyAmount.fromRawAmount(
              DAI,
              '1000000000000000000'
            ),
            outputAmount: CurrencyAmount.fromRawAmount(
              WETH,
              '2000000000000000000'
            ),
          },
        ],
        v3Routes: [],
        tradeType: TradeType.EXACT_INPUT,
      }),
      route: [],
      blockNumber: BigNumber.from(5000),
    };
  });
};

describe('verify Uniswap estimateSellTrade', () => {
  it('Should return an ExpectedTrade when available', async () => {
    patchTrade('bestTradeExactIn');

    const expectedTrade = await uniswap.estimateSellTrade(
      WETH,
      DAI,
      BigNumber.from(1)
    );
    expect(expectedTrade).toHaveProperty('trade');
    expect(expectedTrade).toHaveProperty('expectedAmount');
  });

  it('Should throw an error if no pair is available', async () => {
    patchTrade('bestTradeExactIn', new Error('error getting trade'));

    await expect(async () => {
      await uniswap.estimateSellTrade(WETH, DAI, BigNumber.from(1));
    }).rejects.toThrow(UniswapishPriceError);
  });
});

describe('verify Uniswap estimateBuyTrade', () => {
  it('Should return an ExpectedTrade when available', async () => {
    patchTrade('bestTradeExactOut');

    const expectedTrade = await uniswap.estimateBuyTrade(
      WETH,
      DAI,
      BigNumber.from(1)
    );
    expect(expectedTrade).toHaveProperty('trade');
    expect(expectedTrade).toHaveProperty('expectedAmount');
  });

  it('Should return an error if no pair is available', async () => {
    patchTrade('bestTradeExactOut', new Error('error getting trade'));

    await expect(async () => {
      await uniswap.estimateBuyTrade(WETH, DAI, BigNumber.from(1));
    }).rejects.toThrow(UniswapishPriceError);
  });
});

describe('getAllowedSlippage', () => {
  it('return value of string when not null', () => {
    const allowedSlippage = uniswap.getAllowedSlippage('1/100');
    expect(allowedSlippage).toEqual(new Percent('1', '100'));
  });

  it('return value from config when string is null', () => {
    const allowedSlippage = uniswap.getAllowedSlippage();
    expect(allowedSlippage).toEqual(new Percent('2', '100'));
  });

  it('return value from config when string is malformed', () => {
    const allowedSlippage = uniswap.getAllowedSlippage('yo');
    expect(allowedSlippage).toEqual(new Percent('2', '100'));
  });
});<|MERGE_RESOLUTION|>--- conflicted
+++ resolved
@@ -2,21 +2,13 @@
 import { Uniswap } from '../../../../src/connectors/uniswap/uniswap';
 import { patch, unpatch } from '../../../services/patch';
 import { UniswapishPriceError } from '../../../../src/services/error-handler';
-<<<<<<< HEAD
-import { CurrencyAmount, Percent, TradeType, Token } from '@uniswap/sdk-core';
-import { Pair, Route } from '@uniswap/v2-sdk';
-import { Trade } from '@uniswap/router-sdk';
-import { BigNumber, utils } from 'ethers';
-import { OverrideConfigs } from '../../../config.util';
-import { Ethereum } from '../../../../src/chains/ethereum/ethereum';
-=======
 import { CurrencyAmount, TradeType, Token, Percent } from '@uniswap/sdk-core';
 import { Pair, Route } from '@uniswap/v2-sdk';
 import { Trade } from '@uniswap/router-sdk';
 import { BigNumber, utils } from 'ethers';
 import { Ethereum } from '../../../../src/chains/ethereum/ethereum';
 import { OverrideConfigs } from '../../../config.util';
->>>>>>> 75d6a8bd
+
 import { patchEVMNonceManager } from '../../../evm.nonce.mock';
 
 const overrideConfigs = new OverrideConfigs();
@@ -57,14 +49,11 @@
   unpatch();
 });
 
-<<<<<<< HEAD
 afterAll(async () => {
   await ethereum.close();
   await overrideConfigs.resetConfigs();
 });
 
-=======
->>>>>>> 75d6a8bd
 const patchTrade = (key: string, error?: Error) => {
   patch(uniswap.alphaRouter.route, key, () => {
     if (error) return [];
