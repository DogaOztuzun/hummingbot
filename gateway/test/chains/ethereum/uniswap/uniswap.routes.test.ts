--- conflicted
+++ resolved
@@ -656,11 +656,7 @@
         expect(res.body.network).toEqual('kovan');
         expect(res.body.gasPrice).toEqual(100);
         expect(res.body.gasCost).toEqual(
-<<<<<<< HEAD
           gasCostInEthString(100, uniswap.gasEstimate)
-=======
-          gasCostInEthString(100, ethereum.gasLimit)
->>>>>>> ea84d2b9
         );
       });
   });
